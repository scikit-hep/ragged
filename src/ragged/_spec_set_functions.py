--- conflicted
+++ resolved
@@ -64,17 +64,10 @@
             x_flat = ak.ravel(x._impl)  # pylint: disable=W0212
             if isinstance(x_flat.layout, ak.contents.EmptyArray):  # pylint: disable=E1101
                 return unique_all_result(
-<<<<<<< HEAD
-                    values=ragged.array([]),
-                    indices=ragged.array([]),
-                    inverse_indices=ragged.array([]),
-                    counts=ragged.array([]),
-=======
                     values=ragged.array(np.empty(0, x.dtype)),
                     indices=ragged.array(np.empty(0, np.int64)),
                     inverse_indices=ragged.array(np.empty(0, np.int64)),
                     counts=ragged.array(np.empty(0, np.int64)),
->>>>>>> 0b31f72c
                 )
             values, indices, inverse_indices, counts = np.unique(
                 x_flat.layout.data,  # pylint: disable=E1101
@@ -130,12 +123,8 @@
             x_flat = ak.ravel(x._impl)  # pylint: disable=W0212
             if isinstance(x_flat.layout, ak.contents.EmptyArray):  # pylint: disable=E1101
                 return unique_counts_result(
-<<<<<<< HEAD
-                    values=ragged.array([]), counts=ragged.array([])
-=======
                     values=ragged.array(np.empty(0, x.dtype)),
                     counts=ragged.array(np.empty(0, np.int64)),
->>>>>>> 0b31f72c
                 )
             values, counts = np.unique(
                 x_flat.layout.data,  # pylint: disable=E1101
@@ -186,12 +175,8 @@
             x_flat = ak.ravel(x._impl)  # pylint: disable=W0212
             if isinstance(x_flat.layout, ak.contents.EmptyArray):  # pylint: disable=E1101
                 return unique_inverse_result(
-<<<<<<< HEAD
-                    values=ragged.array([]), inverse_indices=ragged.array([])
-=======
                     values=ragged.array(np.empty(0, x.dtype)),
                     inverse_indices=ragged.array(np.empty(0, np.int64)),
->>>>>>> 0b31f72c
                 )
             values, inverse_indices = np.unique(
                 x_flat.layout.data,  # pylint: disable=E1101
@@ -230,11 +215,7 @@
         else:
             x_flat = ak.ravel(x._impl)  # pylint: disable=W0212
             if isinstance(x_flat.layout, ak.contents.EmptyArray):  # pylint: disable=E1101
-<<<<<<< HEAD
-                return ragged.array([])
-=======
                 return ragged.array(np.empty(0, x.dtype))
->>>>>>> 0b31f72c
             return ragged.array(np.unique(x_flat.layout.data, equal_nan=False))  # pylint: disable=E1101
     else:
         err = f"Expected ragged type but got {type(x)}"  # type: ignore[unreachable]
