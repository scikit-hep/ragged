--- conflicted
+++ resolved
@@ -7,11 +7,9 @@
 from __future__ import annotations
 
 import numbers
-<<<<<<< HEAD
-from typing import Any
-=======
+
 from typing import Any, cast
->>>>>>> 66db9ac1
+
 
 import awkward as ak
 import numpy as np
@@ -193,162 +191,6 @@
 
     https://data-apis.org/array-api/latest/API_specification/generated/array_api.permute_dims.html
     """
-
-    # ak_arr = x._impl
-    # aklist = ak.to_list(ak_arr)
-
-    # # Convert to ndarray with padding
-    # def pad_to_shape(lst, shape, fill):
-    #     if not shape:
-    #         return lst
-    #     length = shape[0]
-    #     return [
-    #         pad_to_shape(lst[i], shape[1:], fill) if i < len(lst) else pad_with_shape(shape[1:], fill)
-    #         for i in range(length)
-    #     ]
-
-    # def pad_with_shape(shape, fill):
-    #     if not shape:
-    #         return fill
-    #     return [pad_with_shape(shape[1:], fill) for _ in range(shape[0])]
-
-    # # Get full shape (max lengths per axis)
-    # def max_shape(lst):
-    #     if not isinstance(lst, list):
-    #         return ()
-    #     if not lst:
-    #         return (0,)
-    #     subshapes = [max_shape(item) for item in lst]
-    #     max_subshape = tuple(max(sizes) for sizes in zip(*subshapes))
-    #     return (max(len(lst), 0),) + max_subshape
-
-    # shape = max_shape(aklist)
-    # padded = pad_to_shape(aklist, shape, np.nan)
-
-    # # Transpose
-    # arr = np.array(padded, dtype=float)
-    # transposed = np.transpose(arr, axes=axes)
-
-    # # Remove padding
-    # def strip_nans(lst):
-    #     if isinstance(lst, list):
-    #         return [strip_nans(item) for item in lst if not (isinstance(item, float) and np.isnan(item))]
-    #     return lst
-
-    # stripped = strip_nans(ak.to_list(transposed))
-    # return array(stripped)
-
-    # ak_arr = x._impl  # underlying Awkward array
-
-    # # --- Helper: get max shape for padding ---
-    # def max_shape(lst):
-    #     if not isinstance(lst, list):
-    #         return ()
-    #     if not lst:
-    #         return (0,)
-    #     subshapes = [max_shape(item) for item in lst]
-    #     # zip with fillvalue=0 to handle uneven nesting
-    #     from itertools import zip_longest
-    #     max_subshape = tuple(max(s for s in sizes if s is not None)
-    #                          for sizes in zip_longest(*subshapes, fillvalue=0))
-    #     return (len(lst),) + max_subshape
-
-    # # --- Helper: pad nested lists ---
-    # def pad_to_shape(lst, shape, fill):
-    #     if not shape:
-    #         return lst
-    #     size = shape[0]
-    #     out = [pad_to_shape(lst[i], shape[1:], fill) if i < len(lst) else pad_to_shape([], shape[1:], fill)
-    #            for i in range(size)]
-    #     return out
-
-    # # Convert to Python lists for ragged processing
-    # py_list = ak.to_list(ak_arr)
-
-    # # Compute target shape for padding
-    # target_shape = max_shape(py_list)
-
-    # # Pick fill_value preserving dtype
-    # dtype = x.dtype
-    # if np.issubdtype(dtype, np.integer):
-    #     fill_value = 0
-    # elif np.issubdtype(dtype, np.floating):
-    #     fill_value = np.nan
-    # else:
-    #     fill_value = None  # object or other dtype
-
-    # padded = pad_to_shape(py_list, target_shape, fill_value)
-
-    # # Transpose using numpy
-    # arr_np = np.array(padded, dtype=object)
-    # transposed = np.transpose(arr_np, axes=axes).tolist()
-
-    # # Remove padding
-    # def strip_fill(lst):
-    #     if not isinstance(lst, list):
-    #         return lst
-    #     # recursively strip fill_value at the end of lists
-    #     out = [strip_fill(item) for item in lst if item != fill_value]
-    #     return out
-
-    # stripped = strip_fill(transposed)
-
-    # return array(stripped, dtype=dtype)
-
-    # ak_arr = x._impl
-    # dtype = x.dtype
-
-    # # Convert to nested lists
-    # nested = ak.to_list(ak_arr)
-
-    # # Compute max lengths per axis
-    # def max_shape(lst):
-    #     if not isinstance(lst, list):
-    #         return ()
-    #     if not lst:
-    #         return (0,)
-    #     subs = [max_shape(item) for item in lst]
-    #     # Pad with 0s if nested unevenly
-    #     max_sub = tuple(max((s[i] if i < len(s) else 0) for s in subs) for i in range(len(subs[0]) if subs[0] else 0))
-    #     return (len(lst),) + max_sub
-
-    # shape = max_shape(nested)
-
-    # # Pad recursively with fill value (np.nan)
-    # def pad(lst, shape):
-    #     if not shape:
-    #         return lst
-    #     padded = []
-    #     for i in range(shape[0]):
-    #         if i < len(lst):
-    #             padded.append(pad(lst[i], shape[1:]))
-    #         else:
-    #             # always produce nested lists of correct depth
-    #             def fill(s):
-    #                 if not s:
-    #                     return np.nan
-    #                 return [fill(s[1:]) for _ in range(s[0])]
-    #             padded.append(fill(shape[1:]))
-    #     return padded
-
-    # padded = pad(nested, shape)
-
-    # # Transpose using NumPy
-    # arr_np = np.array(padded, dtype=float)
-    # transposed = np.transpose(arr_np, axes=axes)
-
-    # # Convert back to nested lists, stripping nan only at leaf level
-    # def strip_nans(lst):
-    #     if isinstance(lst, list):
-    #         result = [strip_nans(item) for item in lst]
-    #         # Remove empty lists at leaf if they contain only nan
-    #         if all(isinstance(v, float) and np.isnan(v) for v in result):
-    #             return []
-    #         return result
-    #     return lst
-
-    # stripped = strip_nans(transposed.tolist())
-    # return array(stripped, dtype=dtype)
 
     nested = ak.to_list(x._impl)
     dtype = x.dtype
